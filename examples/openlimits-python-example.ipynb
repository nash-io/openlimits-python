--- conflicted
+++ resolved
@@ -62,11 +62,7 @@
   },
   {
    "cell_type": "code",
-<<<<<<< HEAD
-   "execution_count": 3,
-=======
    "execution_count": 5,
->>>>>>> f4390d80
    "metadata": {},
    "outputs": [],
    "source": [
